--- conflicted
+++ resolved
@@ -5,11 +5,11 @@
 
 # PGPainless Changelog
 
-<<<<<<< HEAD
+
 ## 1.2.0-SNAPSHOT
 - Improve exception hierarchy for key-related exceptions
   - See [PR](https://github.com/pgpainless/pgpainless/pull/261) for more information on how to migrate.
-=======
+
 ## 1.1.4
 - Add utility method `KeyRingUtils.removeSecretKey()` to remove secret key part from key ring
   - This can come in handy when using primary keys stored offline
@@ -25,7 +25,6 @@
 - Deprecate `ProducerOptions.setEncoding(StreamEncoding)`
   - Will be removed in a future release
 - Remove `StreamEncoding.MIME` (was removed from the standard)
->>>>>>> 30a62dae
 
 ## 1.1.3
 - Make `SigningOptions.getSigningMethods()` part of internal API
